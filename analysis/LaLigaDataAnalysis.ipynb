--- conflicted
+++ resolved
@@ -1,1174 +1,1150 @@
 {
- "cells": [
-  {
-   "cell_type": "code",
-   "execution_count": null,
-   "metadata": {},
-   "outputs": [],
-   "source": [
-    "import numpy as np\n",
-    "import pandas as pd\n",
-    "from pandas import DataFrame\n",
-    "import sqlite3\n",
-    "import sys\n",
-    "from typing import Tuple\n",
-    "import os\n",
-    "import operator\n",
-    "import matplotlib.pyplot as plt\n",
-    "from matplotlib.lines import Line2D\n",
-    "\n",
-    "\n",
-    "# Segur q es pot arreglar d\"una altra forma\n",
-    "sys.path.append(os.path.abspath(os.path.join(os.getcwd(), \"..\")))\n",
-    "\n",
-    "import settings"
-   ]
-  },
-  {
-   "cell_type": "markdown",
-   "metadata": {},
-   "source": [
-    "# UTILS"
-   ]
-  },
-  {
-   "cell_type": "markdown",
-   "metadata": {},
-   "source": [
-    "## Dict"
-   ]
-  },
-  {
-   "cell_type": "code",
-   "execution_count": null,
-   "metadata": {},
-   "outputs": [],
-   "source": [
-    "# Abreviatures extracted from https://laligafv.foroactivo.com/t5325-abreviaturas-de-los-equipos\n",
-    "team_names_3 = {\n",
-    "    \"Alavés\": \"ALA\",\n",
-    "    \"Athletic\": \"ATH\",\n",
-    "    \"Atlético Madrid\": \"ATM\",\n",
-    "    \"Barcelona\": \"BAR\",\n",
-    "    \"CA Osasuna\": \"OSA\",\n",
-    "    \"Celta de Vigo\": \"CEL\",\n",
-    "    \"Cádiz CF\": \"CAD\",\n",
-    "    \"Elche CF\": \"ELC\",\n",
-    "    \"Getafe\": \"GET\",\n",
-    "    \"Granada CF\": \"GRA\",\n",
-    "    \"Levante\": \"LEV\",\n",
-    "    \"Real Betis\": \"BET\",\n",
-    "    \"Real Madrid\": \"RMA\",\n",
-    "    \"Real Sociedad\": \"RSO\",\n",
-    "    \"Real Valladolid\": \"VLL\",\n",
-    "    \"SD Eibar\": \"EIB\",\n",
-    "    \"SD Huesca\": \"HUE\",\n",
-    "    \"Sevilla FC\": \"SEV\",\n",
-    "    \"Valencia\": \"VAL\",\n",
-    "    \"Villarreal\": \"VIL\",\n",
-    "}\n",
-    "#Fatla posat tots els altres equips!!!!!!!!!!!!!!!!!!!!!!!!!!!!!!!!!!!!!!!!!!!!!!!!!!!"
-   ]
-  },
-  {
-   "cell_type": "markdown",
-   "metadata": {},
-   "source": [
-    "## Functions"
-   ]
-  },
-  {
-   "cell_type": "code",
-   "execution_count": null,
-   "metadata": {},
-   "outputs": [],
-   "source": [
-    "def filter_season(df: DataFrame, season: str) -> DataFrame:\n",
-    "    \"\"\"\n",
-    "    Filters and returns the matches within a specified season.\n",
-    "\n",
-    "    :param df: DataFrame containing match data.\n",
-    "    :param season: Season where values will be extracted\n",
-    "\n",
-    "    :return: DataFrame containing the matches within the specified season.\n",
-    "    \"\"\"\n",
-    "\n",
-    "    return df.loc[df[\"season\"] == season]\n",
-    "\n",
-    "\n",
-    "def extract_season_values(\n",
-    "    df: DataFrame, season: str, column: str\n",
-    ") -> Tuple[DataFrame, DataFrame]:\n",
-    "    \"\"\"\n",
-    "    Extracts and returns the counts of matches per weekday and per time within a specified season.\n",
-    "\n",
-    "    :param df: DataFrame containing match data.\n",
-    "    :param season: Season where values will be extracted\n",
-    "    :param column: The column name to be used for extracting time values.\n",
-    "\n",
-    "    :return: A tuple containing two DataFrames:\n",
-    "        - df_weekday: DataFrame with counts of matches per weekday.\n",
-    "        - df_time: DataFrame with counts of matches per time.\n",
-    "    \"\"\"\n",
-    "    df_season = filter_season(df, season)\n",
-    "\n",
-    "    df_weekday = df_season[\"date\"].dt.day_name().value_counts().reset_index()\n",
-    "    df_weekday.columns = [\"weekday\", \"count\"]\n",
-    "\n",
-    "    df_time = df_season[column].value_counts().reset_index()\n",
-    "    df_time.columns = [\"time\", \"count\"]\n",
-    "    return df_weekday, df_time"
-   ]
-  },
-  {
-   "cell_type": "code",
-   "execution_count": null,
-   "metadata": {},
-   "outputs": [],
-   "source": [
-    "def won_games(df, team: str):\n",
-    "    \"\"\"\n",
-    "    Returns those winning games for a given team\n",
-    "    \"\"\"\n",
-    "    home_wins = (df[\"home_team\"] == team) & (df[\"home_win\"] == 1)\n",
-    "    away_wins = (df[\"away_team\"] == team) & (df[\"away_win\"] == 1)\n",
-    "    return df[home_wins | away_wins]\n",
-    "\n",
-    "\n",
-    "def lost_games(df, team: str):\n",
-    "    \"\"\"\n",
-    "    Returns those winning games for a given team\n",
-    "    \"\"\"\n",
-    "    home_lost = (df[\"home_team\"] == team) & (df[\"home_win\"] == 0)\n",
-    "    away_lost = (df[\"away_team\"] == team) & (df[\"away_win\"] == 0)\n",
-    "    tie_games = (df[\"home_team\"] == team) & (df[\"tie\"] == 1) | (\n",
-    "        df[\"away_team\"] == team\n",
-    "    ) & (df[\"tie\"] == 1)\n",
-    "\n",
-    "    return df[(home_lost | away_lost) & ~tie_games]\n",
-    "\n",
-    "\n",
-    "def count_team_wins(df: DataFrame, team: str) -> int:\n",
-    "    \"\"\"\n",
-    "    Count the number of wins for a specified team in a given DataFrame.\n",
-    "    \"\"\"\n",
-    "    return won_games(df, team).shape[0]\n",
-    "\n",
-    "\n",
-    "def count_team_lost(df: DataFrame, team: str) -> int:\n",
-    "    \"\"\"\n",
-    "    Count the number of lost for a specified team in a given DataFrame.\n",
-    "    \"\"\"\n",
-    "\n",
-    "    return lost_games(df, team).shape[0]\n",
-    "\n",
-    "\n",
-    "def count_team_goals(df: DataFrame, team: str) -> int:\n",
-    "    \"\"\"\n",
-    "    Count the total number of goals scored by a specific team.\n",
-    "\n",
-    "    :param df: The DataFrame containing match data.\n",
-    "    :type df: pd.DataFrame\n",
-    "    :param team: The name of the team for which to count the goals.\n",
-    "    :type team: str\n",
-    "    :return: The total number of goals scored by the team.\n",
-    "    :rtype: int\n",
-    "    \"\"\"\n",
-    "    home_goals = df[df[\"home_team\"] == team]\n",
-    "    away_goals = df[df[\"away_team\"] == team]\n",
-    "    return home_goals[\"home_score\"].sum() + away_goals[\"away_score\"].sum()"
-   ]
-  },
-  {
-   "cell_type": "markdown",
-   "metadata": {},
-   "source": [
-    "# LOAD DATA"
-   ]
-  },
-  {
-   "cell_type": "code",
-   "execution_count": null,
-   "metadata": {},
-   "outputs": [],
-   "source": [
-    "with sqlite3.connect(settings.DATABASE_PATH) as conn:\n",
-    "    df = pd.read_sql(\n",
-    "        f\"\"\"\n",
-    "            SELECT * FROM Matches\n",
-    "        \"\"\",\n",
-    "        conn,\n",
-    "    )"
-   ]
-  },
-  {
-   "cell_type": "markdown",
-   "metadata": {},
-   "source": [
-    "## Pretreatment"
-   ]
-  },
-  {
-   "cell_type": "markdown",
-   "metadata": {},
-   "source": [
-    "Date is provided as mm/dd/YY as there two centuries (1900/2000) the format mm/dd/YYYY will be used to more clear."
-   ]
-  },
-  {
-   "cell_type": "code",
-   "execution_count": null,
-   "metadata": {},
-   "outputs": [],
-   "source": [
-    "def adjust_date(row):\n",
-    "    \"\"\"\n",
-    "    Adjust the date by adding the correct century based on the season.\n",
-    "    If the date\"s year is less than the season\"s end year, use the start year,\n",
-    "    otherwise use the end year of the season.\n",
-    "\n",
-    "    :param row: A row from the DataFrame containing \"date\" and \"season\".\n",
-    "    :return: Adjusted date string in the format DD/MM/YYYY.\n",
-    "    \"\"\"\n",
-    "    start_year = int(row[\"season\"].split(\"-\")[0])\n",
-    "    end_year = int(row[\"season\"].split(\"-\")[1])\n",
-    "    date_year = int(row[\"date\"].split(\"/\")[-1])\n",
-    "\n",
-    "    if date_year == start_year % 100:\n",
-    "        return row[\"date\"][:-2] + str(start_year)\n",
-    "    else:\n",
-    "        return row[\"date\"][:-2] + str(end_year)\n",
-    "\n",
-    "\n",
-    "df[\"date\"] = df.apply(adjust_date, axis=1)\n",
-    "df = df.dropna(subset=[\"date\"])\n",
-    "df[\"date\"] = pd.to_datetime(df[\"date\"], format=\"%m/%d/%Y\")"
-   ]
-  },
-  {
-   "cell_type": "markdown",
-   "metadata": {},
-   "source": [
-    "Pendent de veure amb que omplim els valors nuls"
-   ]
-  },
-  {
-   "cell_type": "code",
-   "execution_count": null,
-   "metadata": {},
-   "outputs": [],
-   "source": [
-    "df = df.dropna(subset=[\"score\"])"
-   ]
-  },
-  {
-   "cell_type": "markdown",
-   "metadata": {},
-   "source": [
-    "Creation of util columns that will be used commonly. "
-   ]
-  },
-  {
-   "cell_type": "code",
-   "execution_count": null,
-   "metadata": {},
-   "outputs": [],
-   "source": [
-    "df[\"home_score\"] = df[\"score\"].str.split(\":\").str[0].astype(int)\n",
-    "df[\"away_score\"] = df[\"score\"].str.split(\":\").str[1].astype(int)"
-   ]
-  },
-  {
-   "cell_type": "code",
-   "execution_count": null,
-   "metadata": {},
-   "outputs": [],
-   "source": [
-    "df[\"home_win\"] = (df[\"home_score\"] > df[\"away_score\"]).astype(int)\n",
-    "df[\"away_win\"] = (df[\"home_score\"] < df[\"away_score\"]).astype(int)\n",
-    "df[\"tie\"] = (df[\"home_score\"] == df[\"away_score\"]).astype(int)"
-   ]
-  },
-  {
-   "cell_type": "markdown",
-   "metadata": {},
-   "source": [
-    "## EX 1"
-   ]
-  },
-  {
-   "cell_type": "code",
-   "execution_count": null,
-   "metadata": {},
-   "outputs": [],
-   "source": [
-    "home_wins = df[\"home_win\"].sum()\n",
-    "away_wins = df[\"away_win\"].sum()\n",
-    "ties = df[\"tie\"].sum()"
-   ]
-  },
-  {
-   "cell_type": "code",
-   "execution_count": null,
-   "metadata": {},
-   "outputs": [],
-   "source": [
-    "labels = [\"home Wins\", \"away Wins\", \"Ties\"]\n",
-    "sizes = [home_wins, away_wins, ties]\n",
-    "\n",
-    "plt.figure(figsize=(4, 4))\n",
-    "plt.pie(sizes, labels=labels, autopct=\"%1.1f%%\")\n",
-    "\n",
-    "plt.title(\"Match results\")"
-   ]
-  },
-  {
-   "cell_type": "markdown",
-   "metadata": {},
-   "source": [
-    "# Ex2"
-   ]
-  },
-  {
-   "cell_type": "code",
-   "execution_count": null,
-   "metadata": {},
-   "outputs": [],
-   "source": [
-    "df_1 = df.loc[df[\"division\"] == 1].copy()"
-   ]
-  },
-  {
-   "cell_type": "code",
-   "execution_count": null,
-   "metadata": {},
-   "outputs": [],
-   "source": [
-    "scored_goals = (\n",
-    "    df_1.groupby(\"home_team\")[\"home_score\"].sum()\n",
-    "    + df_1.groupby(\"away_team\")[\"away_score\"].sum()\n",
-    ").sort_values(ascending=False)\n",
-    "\n",
-    "top_10_scored = scored_goals[:10]\n",
-    "\n",
-    "print(top_10_scored)"
-   ]
-  },
-  {
-   "cell_type": "code",
-   "execution_count": null,
-   "metadata": {},
-   "outputs": [],
-   "source": [
-    "conceded_goals = (\n",
-    "    df_1.groupby(\"home_team\")[\"away_score\"].sum()\n",
-    "    + df_1.groupby(\"away_team\")[\"home_score\"].sum()\n",
-    ").sort_values(ascending=False)\n",
-    "\n",
-    "top_10_conceded = conceded_goals[:10]\n",
-    "\n",
-    "print(top_10_conceded)"
-   ]
-  },
-  {
-   "cell_type": "code",
-   "execution_count": null,
-   "metadata": {},
-   "outputs": [],
-   "source": [
-    "fig, axs = plt.subplots(1, 2, figsize=(14, 6))\n",
-    "\n",
-    "top_10_scored.plot(kind=\"bar\", color=\"red\", ax=axs[0])\n",
-    "axs[0].set_title(\"Top 10 Teams with Most Scored Goals\")\n",
-    "axs[0].set_xlabel(\"Teams\")\n",
-    "axs[0].set_ylabel(\"Total Scored Goals\")\n",
-    "axs[0].set_xticklabels(top_10_scored.index, rotation=45)\n",
-    "axs[0].grid(axis=\"y\")\n",
-    "\n",
-    "top_10_conceded.plot(kind=\"bar\", color=\"skyblue\", ax=axs[1])\n",
-    "axs[1].set_title(\"Top 10 Teams with Most Conceded Goals\")\n",
-    "axs[1].set_xlabel(\"Teams\")\n",
-    "axs[1].set_ylabel(\"Total Conceded Goals\")\n",
-    "axs[1].set_xticklabels(top_10_conceded.index, rotation=45)\n",
-    "axs[1].grid(axis=\"y\")"
-   ]
-  },
-  {
-   "cell_type": "code",
-   "execution_count": null,
-   "metadata": {},
-   "outputs": [],
-   "source": [
-    "df_1[\"difference_score\"] = df_1[\"home_score\"] - df_1[\"away_score\"]\n",
-    "df_1[\"abs_difference_score\"] = df_1[\"difference_score\"].abs()\n",
-    "df_1.sort_values(\"abs_difference_score\", ascending=False).head(10)[\n",
-    "    [\"home_team\", \"away_team\", \"score\"]\n",
-    "]"
-   ]
-  },
-  {
-   "cell_type": "markdown",
-   "metadata": {},
-   "source": [
-    "# EX3"
-   ]
-  },
-  {
-   "cell_type": "code",
-   "execution_count": null,
-   "metadata": {},
-   "outputs": [],
-   "source": [
-    "df_weekday = df[\"date\"].dt.day_name().value_counts()\n",
-    "df_time = df[\"time\"].value_counts()\n",
-    "\n",
-    "df_weekday = df_weekday.reset_index()\n",
-    "df_weekday.columns = [\"weekday\", \"count\"]\n",
-    "\n",
-    "df_time = df_time.reset_index()\n",
-    "df_time.columns = [\"time\", \"count\"]\n",
-    "\n",
-<<<<<<< HEAD
-    "def round_down_minutes(dt):  # Per a major ordre, moure aquest pretractament de dades a l'inici\n",
-    "    if dt.minute in [0, 29]:\n",
-    "        return dt.replace(minute=0) \n",
-    "    else:\n",
-    "        return dt.replace(minute=30)\n",
-    "    \n",
-=======
-    "\n",
-    "def round_down_minutes(dt):\n",
-    "    if dt.minute in [0, 29]:\n",
-    "        return dt.replace(minute=0)\n",
-    "    else:\n",
-    "        return dt.replace(minute=30)\n",
-    "\n",
-    "\n",
->>>>>>> b599a94c
-    "df_time[\"time\"] = pd.to_datetime(df_time[\"time\"], format=\"%I:%M %p\")\n",
-    "df_time[\"time\"] = df_time[\"time\"].apply(round_down_minutes)\n",
-    "\n",
-    "df_time = df_time.sort_values(by=\"time\")\n",
-    "\n",
-    "fig, axes = plt.subplots(nrows=2, ncols=1, figsize=(10, 10))\n",
-    "\n",
-    "axes[0].bar(df_weekday[\"weekday\"], df_weekday[\"count\"], color=\"blue\")\n",
-    "axes[0].set_title(\"Matches Each Weekday\")\n",
-    "axes[0].set_xlabel(\"Weekday\")\n",
-    "axes[0].set_ylabel(\"Number of matches\")\n",
-    "axes[0].set_xticks(range(len(df_weekday[\"weekday\"])))\n",
-    "axes[0].set_xticklabels(df_weekday[\"weekday\"], rotation=45)\n",
-    "axes[0].grid(axis=\"y\")\n",
-    "\n",
-<<<<<<< HEAD
-    "axes[1].bar(df_time[\"time\"].dt.strftime(\"%I:%M %p\"), df_time[\"count\"], color='green')\n",
-    "axes[1].set_title(\"Histogram of Match Time\")\n",
-    "axes[1].set_xlabel(\"Match Time\")\n",
-    "axes[1].set_ylabel(\"Number of matches\")\n",
-    "axes[1].tick_params(axis='x', rotation=45)  \n",
-=======
-    "axes[1].bar(df_time[\"time\"].dt.strftime(\"%I:%M %p\"), df_time[\"count\"], color=\"green\")\n",
-    "axes[1].set_title(\"Histogram of Match Time\")\n",
-    "axes[1].set_xlabel(\"Match Time\")\n",
-    "axes[1].set_ylabel(\"Number of matches\")\n",
-    "axes[1].tick_params(axis=\"x\", rotation=45)\n",
->>>>>>> b599a94c
-    "axes[1].grid(axis=\"y\")\n",
-    "\n",
-    "plt.subplots_adjust(hspace=0.5)\n",
-    "\n",
-    "plt.show()"
-   ]
-  },
-  {
-   "cell_type": "code",
-   "execution_count": null,
-   "metadata": {},
-   "outputs": [],
-   "source": [
-    "df_weekday_2000, df_time_2000 = extract_season_values(df, \"2000-2001\", \"date\")\n",
-    "df_weekday_2020, df_time_2020 = extract_season_values(df, \"2020-2021\", \"date\")\n",
-    "\n",
-    "fig, axes = plt.subplots(nrows=2, ncols=1, figsize=(10, 10))\n",
-    "\n",
-    "axes[0].bar(df_weekday_2000[\"weekday\"], df_weekday_2000[\"count\"], color=\"blue\")\n",
-    "axes[0].set_title(\"Matches Each Weekday Season 2000-2001\")\n",
-    "axes[0].set_xlabel(\"Weekday\")\n",
-    "axes[0].set_ylabel(\"Number of matches\")\n",
-    "axes[0].set_xticks(range(len(df_weekday_2000[\"weekday\"])))\n",
-    "axes[0].set_xticklabels(df_weekday_2000[\"weekday\"], rotation=45)\n",
-    "axes[0].grid(axis=\"y\")\n",
-    "\n",
-    "axes[1].bar(df_weekday_2020[\"weekday\"], df_weekday_2020[\"count\"], color=\"green\")\n",
-    "axes[1].set_title(\"Matches Each Weekday Season 2020-2021\")\n",
-    "axes[1].set_xlabel(\"Weekday\")\n",
-    "axes[1].set_ylabel(\"Number of matches\")\n",
-    "axes[1].set_xticks(range(len(df_weekday_2020[\"weekday\"])))\n",
-    "axes[1].set_xticklabels(df_weekday_2020[\"weekday\"], rotation=45)\n",
-    "axes[1].grid(axis=\"y\")\n",
-    "\n",
-    "plt.subplots_adjust(hspace=0.5)\n",
-    "\n",
-    "plt.show()"
-   ]
-  },
-  {
-   "cell_type": "markdown",
-   "metadata": {},
-   "source": [
-    "# EX4"
-   ]
-  },
-  {
-   "cell_type": "code",
-   "execution_count": null,
-   "metadata": {},
-   "outputs": [],
-   "source": [
-    "def highlight_wins(val):\n",
-    "    if isinstance(val, str):\n",
-    "        val = int(val.split(\":\")[0]) - int(val.split(\":\")[1])\n",
-    "    if val > 0:\n",
-    "        intensity = min(val / 10, 1)\n",
-    "        return f\"background-color: rgba(0, 255, 0, {intensity})\"\n",
-    "    elif val < 0:\n",
-    "        intensity = min(-val / 10, 1)\n",
-    "        return f\"background-color: rgba(255, 0, 0, {intensity})\"\n",
-    "    elif val == 0:\n",
-    "        intensity = 0.5\n",
-    "        return f\"background-color: rgba(255, 255, 0, {intensity})\"\n",
-    "    elif val == \"\":\n",
-    "        return f\"background-color: rgba(255, 255, 255, 1)\"\n",
-    "    return \"\""
-   ]
-  },
-  {
-   "cell_type": "code",
-   "execution_count": null,
-   "metadata": {},
-   "outputs": [],
-   "source": [
-    "df_2020 = filter_season(df_1, \"2020-2021\")\n",
-    "\n",
-    "cross_table = pd.crosstab(\n",
-    "    df_2020[\"home_team\"], df_2020[\"away_team\"], values=df_2020[\"score\"], aggfunc=\"sum\"\n",
-    ")\n",
-    "\n",
-    "cross_table = cross_table.rename(columns=team_names_3)\n",
-    "\n",
-    "cross_table.index.name = None\n",
-    "cross_table.columns.name = \"Home & Away\"\n",
-    "\n",
-    "cross_table = cross_table.style.applymap(highlight_wins)\n",
-    "\n",
-    "cross_table"
-   ]
-  },
-  {
-   "cell_type": "code",
-   "execution_count": null,
-<<<<<<< HEAD
-   "metadata": {},
-   "outputs": [],
-   "source": [
-    "def plot_cross_results_table(season, division):\n",
-    "    df_table = df.loc[(df[\"division\"] == division) & (df[\"season\"] == season)]\n",
-    "\n",
-    "    cross_table = pd.crosstab(\n",
-    "        df_table[\"home_team\"], df_table[\"away_team\"], values=df_table[\"score\"], aggfunc=\"sum\"\n",
-    "    )\n",
-    "\n",
-    "    cross_table = cross_table.rename(columns=team_names_3)\n",
-    "\n",
-    "    cross_table.index.name = None\n",
-    "    cross_table.columns.name = \"Home & Away\"\n",
-    "\n",
-    "    cross_table = cross_table.style.applymap(highlight_wins)\n",
-    "\n",
-    "    return cross_table"
-   ]
-  },
-  {
-   "cell_type": "code",
-   "execution_count": null,
-=======
->>>>>>> b599a94c
-   "metadata": {},
-   "outputs": [],
-   "source": [
-    "plot_cross_results_table(\"2019-2020\", 1)"
-   ]
-  },
-  {
-   "cell_type": "markdown",
-   "metadata": {},
-   "source": [
-    "# EX5"
-   ]
-  },
-  {
-   "cell_type": "code",
-   "execution_count": null,
-   "metadata": {},
-   "outputs": [],
-   "source": [
-    "def team_confrontations(df, team1, team2):\n",
-    "    df_confrontations = df.loc[\n",
-    "        ((df[\"home_team\"] == team1) | (df[\"away_team\"] == team1))\n",
-    "        & ((df[\"home_team\"] == team2) | (df[\"away_team\"] == team2))\n",
-    "    ]\n",
-    "\n",
-    "    return df_confrontations"
-   ]
-  },
-  {
-   "cell_type": "code",
-   "execution_count": null,
-   "metadata": {},
-   "outputs": [],
-   "source": [
-    "df_bm = team_confrontations(df, \"Barcelona\", \"Real Madrid\")\n",
-    "bcn_wins = count_team_wins(df_bm, \"Barcelona\")\n",
-    "mad_wins = count_team_wins(df_bm, \"Real Madrid\")\n",
-    "ties = df_bm[\"tie\"].sum()\n",
-    "print(\n",
-    "    f\"Barcelona has won {bcn_wins} games, while Real Madrid has won {mad_wins} games. There has been {ties} ties.\"\n",
-    ")"
-   ]
-  },
-  {
-   "cell_type": "code",
-   "execution_count": null,
-   "metadata": {},
-   "outputs": [],
-   "source": [
-    "bcn_goals = count_team_goals(df_bm, \"Barcelona\")\n",
-    "mad_goals = count_team_goals(df_bm, \"Real Madrid\")\n",
-    "\n",
-    "print(\n",
-    "    f\"Barcelona has scored {bcn_goals} goals, while Real Madrid has scored {mad_goals} goals\"\n",
-    ")"
-   ]
-  },
-  {
-   "cell_type": "code",
-   "execution_count": null,
-   "metadata": {},
-   "outputs": [],
-   "source": [
-    "def plot_direct_confrontations_stats(df: DataFrame, team1: str, team2: str):\n",
-    "    \"\"\"\n",
-    "    Plot the statistics of direct confrontations between two teams.\n",
-    "\n",
-    "    :param df: The DataFrame containing match data.\n",
-    "    :type df: pd.DataFrame\n",
-    "    :param team1: The name of the first team.\n",
-    "    :type team1: str\n",
-    "    :param team2: The name of the second team.\n",
-    "    :type team2: str\n",
-    "    \"\"\"\n",
-    "    if team1 not in team_names_3:\n",
-    "        raise ValueError(f\"Team {team1} not found in the team names dictionary.\")\n",
-    "    if team2 not in team_names_3:\n",
-    "        raise ValueError(f\"Team {team2} not found in the team names dictionary.\")\n",
-    "\n",
-    "    df_confrontations = team_confrontations(df, team1, team2)\n",
-    "    team1_wins = count_team_wins(df_confrontations, team1)\n",
-    "    team2_wins = count_team_wins(df_confrontations, team2)\n",
-    "    ties = df_confrontations[\"tie\"].sum()\n",
-    "\n",
-    "    labels = [f\"{team1} Wins\", f\"{team2} Wins\", \"Ties\"]\n",
-    "    sizes = [team1_wins, team2_wins, ties]\n",
-    "\n",
-    "    plt.figure(figsize=(5, 5))\n",
-    "    plt.pie(sizes, labels=labels, autopct=\"%1.1f%%\")\n",
-    "\n",
-    "    plt.title(\"Match results\")\n",
-    "    plt.show()"
-   ]
-  },
-  {
-   "cell_type": "code",
-   "execution_count": null,
-   "metadata": {},
-   "outputs": [],
-   "source": [
-    "plot_direct_confrontations_stats(df, \"Real Betis\", \"Sevilla FC\")\n",
-    "plot_direct_confrontations_stats(df, \"Barcelona\", \"Athletic\")"
-   ]
-  },
-  {
-   "cell_type": "markdown",
-   "metadata": {},
-   "source": [
-    "# EX6"
-   ]
-  },
-  {
-   "cell_type": "code",
-   "execution_count": null,
-   "metadata": {},
-   "outputs": [],
-   "source": [
-    "df['home_not_lose'] = df['home_win'] | df['tie']\n",
-    "df['away_not_lose'] = df['away_win'] | df['tie']\n",
-    "\n",
-    "home_results = df[['date', 'home_team', 'home_not_lose']].rename(columns={'home_team': 'team', 'home_not_lose': 'not_lose'})\n",
-    "away_results = df[['date', 'away_team', 'away_not_lose']].rename(columns={'away_team': 'team', 'away_not_lose': 'not_lose'})\n",
-    "results = pd.concat([home_results, away_results]).sort_values(by=['team', 'date']).reset_index(drop=True)\n",
-    "\n",
-    "def unbeaten_streaks(results):\n",
-    "    streaks = [] \n",
-    "    current_streak = 0\n",
-    "    start_index = None\n",
-    "    \n",
-    "    for i, not_lose in enumerate(results):\n",
-    "        if not_lose == 1:\n",
-    "            if current_streak == 0:\n",
-    "                start_index = i\n",
-    "            current_streak += 1\n",
-    "        else:\n",
-    "            if current_streak > 0:\n",
-    "                streaks.append((start_index, i - 1, current_streak))\n",
-    "            current_streak = 0\n",
-    "\n",
-    "    if current_streak > 0:\n",
-    "        streaks.append((start_index, len(results) - 1, current_streak))\n",
-    "    return streaks\n",
-    "\n",
-    "team_dates = results.groupby('team')['date'].apply(list).to_dict()\n",
-    "\n",
-    "def find_date(team, index):\n",
-    "    if team in team_dates and index < len(team_dates[team]):\n",
-    "        return team_dates[team][index]\n",
-    "    return None\n",
-    "\n",
-    "streaks = results.groupby('team')['not_lose'].apply(unbeaten_streaks).reset_index().explode('not_lose')\n",
-    "streaks['start'] = streaks.apply(lambda row: find_date(row['team'], row['not_lose'][0]) if len(row['not_lose']) > 0 else None, axis=1)\n",
-    "streaks['end'] = streaks.apply(lambda row: find_date(row['team'], row['not_lose'][0]) if len(row['not_lose']) > 0 else None, axis=1)\n",
-    "streaks['duration'] = streaks['not_lose'].apply(lambda x: x[2])\n",
-    "streaks.drop('not_lose', axis=1, inplace=True)\n",
-    "streaks\n"
-   ]
-  },
-  {
-   "cell_type": "code",
-   "execution_count": null,
-   "metadata": {},
-   "outputs": [],
-   "source": [
-    "\n",
-    "top_streaks = streaks.nlargest(10, 'duration')\n",
-    "top_streaks['team'] = top_streaks.groupby('team').cumcount().astype(str).radd(top_streaks['team'] + ' ')\n",
-    "\n",
-    "plt.figure(figsize=(10, 6))\n",
-    "bars = plt.barh(top_streaks['team'], top_streaks['duration'], color='skyblue')\n",
-    "\n",
-    "for bar, start, end in zip(bars, top_streaks['start'], top_streaks['end']):\n",
-    "    plt.text(\n",
-    "        bar.get_width() / 2,\n",
-    "        bar.get_y() + bar.get_height() / 2,\n",
-    "        f\"{top_streaks['team'].iloc[bars.index(bar)]}\\n{start.date()} - {end.date()}\",\n",
-    "        va='center', \n",
-    "        ha='center', \n",
-    "        fontsize=10,\n",
-    "        color='black' \n",
-    "    )\n",
-    "\n",
-    "plt.xlabel('Durada (Dies)')\n",
-    "plt.title('Top 10 Longest Undefeated Streaks')\n",
-    "plt.grid(axis='x', linestyle='--', alpha=0.7)\n",
-    "\n",
-    "plt.tight_layout()\n",
-    "plt.show()\n",
-    "\n",
-    "\n",
-    "\n"
-   ]
-  },
-  {
-   "cell_type": "markdown",
-   "metadata": {},
-   "source": [
-    "## EX 7"
-   ]
-  },
-  {
-   "cell_type": "code",
-   "execution_count": null,
-   "metadata": {},
-   "outputs": [],
-   "source": [
-    "def calculate_team_results(df: pd.DataFrame) -> pd.DataFrame:\n",
-    "    \"\"\"\n",
-    "    Creates a DataFrame from a historic table of results to a final standings of each season and division.\n",
-    "    It is ordered by points per season. In case two teams have same number of points, is ordered by GD (de-\n",
-    "    scending), and then by GF (also descending).\n",
-    "\n",
-    "    :param df: DataFrame containing match data for all teams.\n",
-    "    :return: DataFrame with results for each team and season.\n",
-    "    \"\"\"\n",
-    "\n",
-    "    df_results = (\n",
-    "        pd.concat(\n",
-    "            [\n",
-    "                df.groupby([\"division\", \"season\", \"home_team\"])\n",
-    "                .agg(\n",
-    "                    GF=(\"home_score\", \"sum\"),\n",
-    "                    GA=(\"away_score\", \"sum\"),\n",
-    "                    W=(\"home_win\", \"sum\"),\n",
-    "                    L=(\"away_win\", \"sum\"),\n",
-    "                    T=(\"tie\", \"sum\"),\n",
-    "                )\n",
-    "                .reset_index()\n",
-    "                .rename(columns={\"home_team\": \"team\"}),\n",
-    "                df.groupby([\"division\", \"season\", \"away_team\"])\n",
-    "                .agg(\n",
-    "                    GF=(\"away_score\", \"sum\"),\n",
-    "                    GA=(\"home_score\", \"sum\"),\n",
-    "                    W=(\"away_win\", \"sum\"),\n",
-    "                    L=(\"home_win\", \"sum\"),\n",
-    "                    T=(\"tie\", \"sum\"),\n",
-    "                )\n",
-    "                .reset_index()\n",
-    "                .rename(columns={\"away_team\": \"team\"}),\n",
-    "            ]\n",
-    "        )\n",
-    "        .groupby([\"division\", \"season\", \"team\"])\n",
-    "        .sum()\n",
-    "        .reset_index()\n",
-    "    )\n",
-    "\n",
-    "    df_results[\"GD\"] = df_results[\"GF\"] - df_results[\"GA\"]\n",
-    "    df_results[\"points\"] = df_results[\"W\"] * 3 + df_results[\"T\"]\n",
-    "\n",
-    "    df_results = df_results.sort_values(\n",
-    "        by=[\"division\", \"season\", \"points\", \"GD\", \"GF\"],\n",
-    "        ascending=[True, False, False, False, False],\n",
-    "    ).reset_index(drop=True)\n",
-    "\n",
-    "    df_results[\"rank\"] = (\n",
-    "        df_results.groupby([\"season\", \"division\"])[\"points\"]\n",
-    "        .rank(\"first\", ascending=False)\n",
-    "        .astype(int)\n",
-    "    )\n",
-    "\n",
-    "    df_results = df_results[\n",
-    "        [\n",
-    "            \"season\",\n",
-    "            \"division\",\n",
-    "            \"rank\",\n",
-    "            \"team\",\n",
-    "            \"GF\",\n",
-    "            \"GA\",\n",
-    "            \"GD\",\n",
-    "            \"W\",\n",
-    "            \"L\",\n",
-    "            \"T\",\n",
-    "            \"points\",\n",
-    "        ]\n",
-    "    ]\n",
-    "    return df_results\n",
-    "\n",
-    "\n",
-    "df_results = calculate_team_results(df)\n",
-    "# df_results.to_excel(\"../reports/SeasonStandings.xlsx\", index=False) Descomentar si es vol generar\n",
-    "df_results"
-   ]
-  },
-  {
-   "cell_type": "markdown",
-   "metadata": {},
-   "source": [
-    "## EX 8"
-   ]
-  },
-  {
-   "cell_type": "code",
-   "execution_count": null,
-   "metadata": {},
-   "outputs": [],
-   "source": [
-    "# PODER ES POT FER D\"ALGUNA FORMA QUE NO S\"HAGI DE FER CAP MERGE\n",
-    "division_1_season_counts = (\n",
-    "    df_results[df_results[\"division\"] == 1]\n",
-    "    .groupby(\"season\")\n",
-    "    .size()\n",
-    "    .reset_index(name=\"count\")\n",
-    ")\n",
-    "\n",
-    "df_results = pd.merge(df_results, division_1_season_counts, on=\"season\", how=\"left\")\n",
-    "\n",
-    "df_results[\"extended rank\"] = df_results[\"rank\"]\n",
-    "df_results.loc[df_results[\"division\"] == 2, \"extended rank\"] += df_results[\"count\"]\n",
-    "\n",
-    "df_results"
-   ]
-  },
-  {
-   "cell_type": "markdown",
-   "metadata": {},
-   "source": [
-    "ES POT MILLORAR I FER-LA MÉS MACA:\n",
-    "\n",
-    "Fer les linies mes fines per q s\"entengui millor\n",
-    "\n",
-    "Separar la llegenda per info extra: 2a divisio, guerra civil\n",
-    "\n",
-    "Eliminar linia 2a divisio durant guerra civil\n",
-    "\n",
-    "Afegir docstrings"
-   ]
-  },
-  {
-   "cell_type": "code",
-   "execution_count": null,
-   "metadata": {},
-   "outputs": [],
-   "source": [
-    "def standard_plot_config_teams_rank(ax, seasons):\n",
-    "    ax.plot(\n",
-    "        division_1_season_counts[\"season\"],\n",
-    "        division_1_season_counts[\"count\"],\n",
-    "        label=\"2nd division\",\n",
-    "        linestyle=\"dashed\",\n",
-    "    )\n",
-    "\n",
-    "    ax.set_ylim(0, 40)\n",
-    "    ax.set_xlim(\"1928-1929\", \"2019-2020\")\n",
-    "\n",
-    "    ax.vlines(\n",
-    "        [\"1935-1936\", \"1939-1940\"],\n",
-    "        ymin=ax.get_ylim()[0],\n",
-    "        ymax=ax.get_ylim()[1],\n",
-    "        colors=[\"black\", \"black\"],\n",
-    "        linestyles=\"dashed\",\n",
-    "        linewidth=1,\n",
-    "    )\n",
-    "\n",
-    "    ax.set_xlabel(\"Season\", fontsize=10)\n",
-    "    ax.set_ylabel(\"Extended Rank\", fontsize=10)\n",
-    "    ax.set_title(\"Ranking Evolution Over Seasons\", fontsize=12)\n",
-    "\n",
-    "    ax.set_xticks(range(0, len(seasons), 5))\n",
-    "    ax.tick_params(axis=\"x\", rotation=45, labelsize=8)\n",
-    "    ax.set_yticks(range(1, 41, 4))\n",
-    "\n",
-    "    ax.invert_yaxis()\n",
-    "\n",
-    "    vline1 = Line2D(\n",
-    "        [0], [0], color=\"black\", linestyle=\"dashed\", label=\"Civil War Interruption\"\n",
-    "    )\n",
-    "\n",
-    "    ax.legend(\n",
-    "        loc=\"center left\", bbox_to_anchor=(1, 0.5), handles=ax.get_lines() + [vline1]\n",
-    "    )\n",
-    "\n",
-    "    ax.grid(True)"
-   ]
-  },
-  {
-   "cell_type": "code",
-   "execution_count": null,
-   "metadata": {},
-   "outputs": [],
-   "source": [
-    "seasons = [f\"{year}-{year+1}\" for year in range(1928, 2021)]\n",
-    "\n",
-    "villarreal_data = df_results[df_results[\"team\"] == \"Villarreal\"][\n",
-    "    [\"season\", \"division\", \"extended rank\"]\n",
-    "]\n",
-    "\n",
-    "# Reindex the DataFrame to include all seasons, filling missing values with NaN\n",
-    "villarreal_data = villarreal_data.set_index(\"season\").reindex(seasons).reset_index()\n",
-    "villarreal_data.rename(columns={\"index\": \"season\"}, inplace=True)\n",
-    "\n",
-    "fig, ax = plt.subplots(figsize=(10, 6))\n",
-    "\n",
-    "ax.plot(villarreal_data[\"season\"], villarreal_data[\"extended rank\"], marker='.', color='blue', label=\"Villarreal\")\n",
-    "standard_plot_config_teams_rank(ax, seasons)\n",
-    "ax.set_xlim(\"1970-1971\", \"2019-2020\")\n",
-    "ax.legend(loc=\"center left\", bbox_to_anchor=(1, 0.5))\n",
-    "\n",
-    "\n",
-    "\n",
-    "plt.show()"
-   ]
-  },
-  {
-   "cell_type": "code",
-   "execution_count": null,
-   "metadata": {},
-   "outputs": [],
-   "source": [
-    "def plot_ranking_evolution(df, *teams):\n",
-    "    team_data = df_results[df_results[\"team\"].isin(teams)][\n",
-    "        [\"team\", \"season\", \"extended rank\"]\n",
-    "    ]\n",
-    "    _, ax = plt.subplots(figsize=(10, 6))\n",
-    "\n",
-    "    for team in teams:\n",
-    "        team_df = (\n",
-    "            team_data[team_data[\"team\"] == team]\n",
-    "            .set_index(\"season\")\n",
-    "            .reindex(seasons)\n",
-    "            .reset_index()\n",
-    "        )\n",
-    "        ax.plot(team_df[\"season\"], team_df[\"extended rank\"], label=team, linewidth=1)\n",
-    "        ax.plot(team_df[\"season\"], team_df[\"extended rank\"], marker='.', markersize=3)\n",
-    "\n",
-    "    standard_plot_config_teams_rank(ax, seasons)\n",
-    "\n",
-    "    return plt\n",
-    "\n",
-    "\n",
-    "actual_1st_teams = df_1.loc[df_1[\"season\"] == \"2021-2022\"][\"home_team\"].unique()\n",
-    "\n",
-    "plot_ranking_evolution(df_results, *actual_1st_teams).show()"
-   ]
-  },
-  {
-   "cell_type": "code",
-   "execution_count": null,
-   "metadata": {},
-   "outputs": [],
-   "source": [
-    "plot_ranking_evolution(df_results, \"Barcelona\", \"Real Madrid\", \"Atlético Madrid\").show()"
-   ]
-  },
-  {
-   "cell_type": "markdown",
-   "metadata": {},
-   "source": [
-    "## EX 9"
-   ]
-  },
-  {
-   "cell_type": "code",
-   "execution_count": null,
-   "metadata": {},
-   "outputs": [],
-   "source": [
-    "unique_teams = df_results[\"team\"].unique()\n",
-    "\n",
-    "team_data = df_results.loc[df_results[\"team\"].isin(unique_teams)][\n",
-    "        [\"team\", \"season\", \"division\", \"extended rank\"]\n",
-    "    ].sort_values(\"season\")\n",
-    "\n",
-    "team_data[\"ascending/descending\"] = (\n",
-    "        team_data.groupby(\"team\")[\"division\"]\n",
-    "        .transform(lambda x: (x != x.shift()).cumsum())\n",
-    "    )\n",
-    "elevators_by_team = team_data.groupby(\"team\")[\"ascending/descending\"].max().sort_values(ascending=False)\n",
-    "\n",
-    "top_5_elev_teams = elevators_by_team.head(5).index.tolist()\n",
-    "\n",
-    "plot_ranking_evolution(df, *top_5_elev_teams).show()"
-   ]
-  },
-  {
-   "cell_type": "markdown",
-   "metadata": {},
-   "source": [
-    "## EX 10"
-   ]
-  },
-  {
-   "cell_type": "code",
-   "execution_count": null,
-   "metadata": {},
-   "outputs": [],
-   "source": [
-    "def get_last_5_results(df, team, season):\n",
-    "    df_team_season = df[(df[\"home_team\"] == team) | (df[\"away_team\"] == team)]\n",
-    "    df_team_season = df_team_season[df_team_season[\"season\"] == season]\n",
-    "\n",
-    "    df_team_season[\"Result\"] = np.where(\n",
-    "        (df_team_season[\"home_team\"] == team) & (df_team_season[\"home_win\"] == 1)\n",
-    "        | (df_team_season[\"away_team\"] == team) & (df_team_season[\"away_win\"] == 1),\n",
-    "        \"W\",\n",
-    "        np.where(\n",
-    "            (df_team_season[\"home_team\"] == team) & (df_team_season[\"home_win\"] == 0)\n",
-    "            | (df_team_season[\"away_team\"] == team) & (df_team_season[\"away_win\"] == 0),\n",
-    "            \"L\",\n",
-    "            \"T\",\n",
-    "        ),\n",
-    "    )\n",
-    "\n",
-    "    last_5_results = (\n",
-    "        df_team_season.sort_values(\"date\", ascending=False)[\"Result\"].head(5).tolist()\n",
-    "    )\n",
-    "    return f\"{last_5_results}\"\n",
-    "\n",
-    "\n",
-    "df_results_extended = df_results.copy()\n",
-    "df_results_extended[\"last5\"] = df_results_extended.apply(\n",
-    "    lambda row: get_last_5_results(df, row[\"team\"], row[\"season\"]), axis=1\n",
-    ")\n",
-    "df_results_extended"
-   ]
-  },
-  {
-   "cell_type": "markdown",
-   "metadata": {},
-   "source": [
-    "Aquest es un càlcul que podem paral·litzar. Com hem vist a Parallel Programming, com que tenim un loop on el resultat de la funció és independent de cada iteracció, en aquest cas es beneficios aplicar-ho.\n",
-    "En python tenim ProcessPoolExecutor.\n",
-    "\n",
-    "D'aquesta forma el codi s'executa quasi 4 cops més ràpid."
-   ]
-  },
-  {
-   "cell_type": "code",
-   "execution_count": null,
-   "metadata": {},
-   "outputs": [],
-   "source": [
-    "from concurrent.futures import ProcessPoolExecutor\n",
-    "\n",
-    "df_results_extended = df_results.copy()\n",
-    "\n",
-    "\n",
-    "def get_last_5_results_for_row(row):\n",
-    "    return get_last_5_results(df, row[\"team\"], row[\"season\"])\n",
-    "\n",
-    "\n",
-    "with ProcessPoolExecutor(\n",
-    "    max_workers=8\n",
-    ") as executor:  # 8 és número òptim per al meu ordinador\n",
-    "    df_results_extended[\"last5\"] = list(\n",
-    "        executor.map(\n",
-    "            get_last_5_results_for_row,\n",
-    "            [row for _, row in df_results_extended.iterrows()],\n",
-    "        )\n",
-    "    )\n",
-    "df_results_extended"
-   ]
-  }
- ],
- "metadata": {
-  "kernelspec": {
-   "display_name": ".venv",
-   "language": "python",
-   "name": "python3"
-  },
-  "language_info": {
-   "codemirror_mode": {
-    "name": "ipython",
-    "version": 3
+   "cells": [
+      {
+         "cell_type": "code",
+         "execution_count": null,
+         "metadata": {},
+         "outputs": [],
+         "source": [
+            "import numpy as np\n",
+            "import pandas as pd\n",
+            "from pandas import DataFrame\n",
+            "import sqlite3\n",
+            "import sys\n",
+            "from typing import Tuple\n",
+            "import os\n",
+            "import operator\n",
+            "import matplotlib.pyplot as plt\n",
+            "from matplotlib.lines import Line2D\n",
+            "\n",
+            "\n",
+            "# Segur q es pot arreglar d\"una altra forma\n",
+            "sys.path.append(os.path.abspath(os.path.join(os.getcwd(), \"..\")))\n",
+            "\n",
+            "import settings"
+         ]
+      },
+      {
+         "cell_type": "markdown",
+         "metadata": {},
+         "source": [
+            "# UTILS"
+         ]
+      },
+      {
+         "cell_type": "markdown",
+         "metadata": {},
+         "source": [
+            "## Dict"
+         ]
+      },
+      {
+         "cell_type": "code",
+         "execution_count": null,
+         "metadata": {},
+         "outputs": [],
+         "source": [
+            "# Abreviatures extracted from https://laligafv.foroactivo.com/t5325-abreviaturas-de-los-equipos\n",
+            "team_names_3 = {\n",
+            "    \"Alavés\": \"ALA\",\n",
+            "    \"Athletic\": \"ATH\",\n",
+            "    \"Atlético Madrid\": \"ATM\",\n",
+            "    \"Barcelona\": \"BAR\",\n",
+            "    \"CA Osasuna\": \"OSA\",\n",
+            "    \"Celta de Vigo\": \"CEL\",\n",
+            "    \"Cádiz CF\": \"CAD\",\n",
+            "    \"Elche CF\": \"ELC\",\n",
+            "    \"Getafe\": \"GET\",\n",
+            "    \"Granada CF\": \"GRA\",\n",
+            "    \"Levante\": \"LEV\",\n",
+            "    \"Real Betis\": \"BET\",\n",
+            "    \"Real Madrid\": \"RMA\",\n",
+            "    \"Real Sociedad\": \"RSO\",\n",
+            "    \"Real Valladolid\": \"VLL\",\n",
+            "    \"SD Eibar\": \"EIB\",\n",
+            "    \"SD Huesca\": \"HUE\",\n",
+            "    \"Sevilla FC\": \"SEV\",\n",
+            "    \"Valencia\": \"VAL\",\n",
+            "    \"Villarreal\": \"VIL\",\n",
+            "}\n",
+            "#Fatla posat tots els altres equips!!!!!!!!!!!!!!!!!!!!!!!!!!!!!!!!!!!!!!!!!!!!!!!!!!!"
+         ]
+      },
+      {
+         "cell_type": "markdown",
+         "metadata": {},
+         "source": [
+            "## Functions"
+         ]
+      },
+      {
+         "cell_type": "code",
+         "execution_count": null,
+         "metadata": {},
+         "outputs": [],
+         "source": [
+            "def filter_season(df: DataFrame, season: str) -> DataFrame:\n",
+            "    \"\"\"\n",
+            "    Filters and returns the matches within a specified season.\n",
+            "\n",
+            "    :param df: DataFrame containing match data.\n",
+            "    :param season: Season where values will be extracted\n",
+            "\n",
+            "    :return: DataFrame containing the matches within the specified season.\n",
+            "    \"\"\"\n",
+            "\n",
+            "    return df.loc[df[\"season\"] == season]\n",
+            "\n",
+            "\n",
+            "def extract_season_values(\n",
+            "    df: DataFrame, season: str, column: str\n",
+            ") -> Tuple[DataFrame, DataFrame]:\n",
+            "    \"\"\"\n",
+            "    Extracts and returns the counts of matches per weekday and per time within a specified season.\n",
+            "\n",
+            "    :param df: DataFrame containing match data.\n",
+            "    :param season: Season where values will be extracted\n",
+            "    :param column: The column name to be used for extracting time values.\n",
+            "\n",
+            "    :return: A tuple containing two DataFrames:\n",
+            "        - df_weekday: DataFrame with counts of matches per weekday.\n",
+            "        - df_time: DataFrame with counts of matches per time.\n",
+            "    \"\"\"\n",
+            "    df_season = filter_season(df, season)\n",
+            "\n",
+            "    df_weekday = df_season[\"date\"].dt.day_name().value_counts().reset_index()\n",
+            "    df_weekday.columns = [\"weekday\", \"count\"]\n",
+            "\n",
+            "    df_time = df_season[column].value_counts().reset_index()\n",
+            "    df_time.columns = [\"time\", \"count\"]\n",
+            "    return df_weekday, df_time"
+         ]
+      },
+      {
+         "cell_type": "code",
+         "execution_count": null,
+         "metadata": {},
+         "outputs": [],
+         "source": [
+            "def won_games(df, team: str):\n",
+            "    \"\"\"\n",
+            "    Returns those winning games for a given team\n",
+            "    \"\"\"\n",
+            "    home_wins = (df[\"home_team\"] == team) & (df[\"home_win\"] == 1)\n",
+            "    away_wins = (df[\"away_team\"] == team) & (df[\"away_win\"] == 1)\n",
+            "    return df[home_wins | away_wins]\n",
+            "\n",
+            "\n",
+            "def lost_games(df, team: str):\n",
+            "    \"\"\"\n",
+            "    Returns those winning games for a given team\n",
+            "    \"\"\"\n",
+            "    home_lost = (df[\"home_team\"] == team) & (df[\"home_win\"] == 0)\n",
+            "    away_lost = (df[\"away_team\"] == team) & (df[\"away_win\"] == 0)\n",
+            "    tie_games = (df[\"home_team\"] == team) & (df[\"tie\"] == 1) | (\n",
+            "        df[\"away_team\"] == team\n",
+            "    ) & (df[\"tie\"] == 1)\n",
+            "\n",
+            "    return df[(home_lost | away_lost) & ~tie_games]\n",
+            "\n",
+            "\n",
+            "def count_team_wins(df: DataFrame, team: str) -> int:\n",
+            "    \"\"\"\n",
+            "    Count the number of wins for a specified team in a given DataFrame.\n",
+            "    \"\"\"\n",
+            "    return won_games(df, team).shape[0]\n",
+            "\n",
+            "\n",
+            "def count_team_lost(df: DataFrame, team: str) -> int:\n",
+            "    \"\"\"\n",
+            "    Count the number of lost for a specified team in a given DataFrame.\n",
+            "    \"\"\"\n",
+            "\n",
+            "    return lost_games(df, team).shape[0]\n",
+            "\n",
+            "\n",
+            "def count_team_goals(df: DataFrame, team: str) -> int:\n",
+            "    \"\"\"\n",
+            "    Count the total number of goals scored by a specific team.\n",
+            "\n",
+            "    :param df: The DataFrame containing match data.\n",
+            "    :type df: pd.DataFrame\n",
+            "    :param team: The name of the team for which to count the goals.\n",
+            "    :type team: str\n",
+            "    :return: The total number of goals scored by the team.\n",
+            "    :rtype: int\n",
+            "    \"\"\"\n",
+            "    home_goals = df[df[\"home_team\"] == team]\n",
+            "    away_goals = df[df[\"away_team\"] == team]\n",
+            "    return home_goals[\"home_score\"].sum() + away_goals[\"away_score\"].sum()"
+         ]
+      },
+      {
+         "cell_type": "markdown",
+         "metadata": {},
+         "source": [
+            "# LOAD DATA"
+         ]
+      },
+      {
+         "cell_type": "code",
+         "execution_count": null,
+         "metadata": {},
+         "outputs": [],
+         "source": [
+            "with sqlite3.connect(settings.DATABASE_PATH) as conn:\n",
+            "    df = pd.read_sql(\n",
+            "        f\"\"\"\n",
+            "            SELECT * FROM Matches\n",
+            "        \"\"\",\n",
+            "        conn,\n",
+            "    )"
+         ]
+      },
+      {
+         "cell_type": "markdown",
+         "metadata": {},
+         "source": [
+            "## Pretreatment"
+         ]
+      },
+      {
+         "cell_type": "markdown",
+         "metadata": {},
+         "source": [
+            "Date is provided as mm/dd/YY as there two centuries (1900/2000) the format mm/dd/YYYY will be used to more clear."
+         ]
+      },
+      {
+         "cell_type": "code",
+         "execution_count": null,
+         "metadata": {},
+         "outputs": [],
+         "source": [
+            "def adjust_date(row):\n",
+            "    \"\"\"\n",
+            "    Adjust the date by adding the correct century based on the season.\n",
+            "    If the date\"s year is less than the season\"s end year, use the start year,\n",
+            "    otherwise use the end year of the season.\n",
+            "\n",
+            "    :param row: A row from the DataFrame containing \"date\" and \"season\".\n",
+            "    :return: Adjusted date string in the format DD/MM/YYYY.\n",
+            "    \"\"\"\n",
+            "    start_year = int(row[\"season\"].split(\"-\")[0])\n",
+            "    end_year = int(row[\"season\"].split(\"-\")[1])\n",
+            "    date_year = int(row[\"date\"].split(\"/\")[-1])\n",
+            "\n",
+            "    if date_year == start_year % 100:\n",
+            "        return row[\"date\"][:-2] + str(start_year)\n",
+            "    else:\n",
+            "        return row[\"date\"][:-2] + str(end_year)\n",
+            "\n",
+            "\n",
+            "df[\"date\"] = df.apply(adjust_date, axis=1)\n",
+            "df = df.dropna(subset=[\"date\"])\n",
+            "df[\"date\"] = pd.to_datetime(df[\"date\"], format=\"%m/%d/%Y\")"
+         ]
+      },
+      {
+         "cell_type": "markdown",
+         "metadata": {},
+         "source": [
+            "Pendent de veure amb que omplim els valors nuls"
+         ]
+      },
+      {
+         "cell_type": "code",
+         "execution_count": null,
+         "metadata": {},
+         "outputs": [],
+         "source": [
+            "df = df.dropna(subset=[\"score\"])"
+         ]
+      },
+      {
+         "cell_type": "markdown",
+         "metadata": {},
+         "source": [
+            "Creation of util columns that will be used commonly. "
+         ]
+      },
+      {
+         "cell_type": "code",
+         "execution_count": null,
+         "metadata": {},
+         "outputs": [],
+         "source": [
+            "df[\"home_score\"] = df[\"score\"].str.split(\":\").str[0].astype(int)\n",
+            "df[\"away_score\"] = df[\"score\"].str.split(\":\").str[1].astype(int)"
+         ]
+      },
+      {
+         "cell_type": "code",
+         "execution_count": null,
+         "metadata": {},
+         "outputs": [],
+         "source": [
+            "df[\"home_win\"] = (df[\"home_score\"] > df[\"away_score\"]).astype(int)\n",
+            "df[\"away_win\"] = (df[\"home_score\"] < df[\"away_score\"]).astype(int)\n",
+            "df[\"tie\"] = (df[\"home_score\"] == df[\"away_score\"]).astype(int)"
+         ]
+      },
+      {
+         "cell_type": "markdown",
+         "metadata": {},
+         "source": [
+            "## EX 1"
+         ]
+      },
+      {
+         "cell_type": "code",
+         "execution_count": null,
+         "metadata": {},
+         "outputs": [],
+         "source": [
+            "home_wins = df[\"home_win\"].sum()\n",
+            "away_wins = df[\"away_win\"].sum()\n",
+            "ties = df[\"tie\"].sum()"
+         ]
+      },
+      {
+         "cell_type": "code",
+         "execution_count": null,
+         "metadata": {},
+         "outputs": [],
+         "source": [
+            "labels = [\"home Wins\", \"away Wins\", \"Ties\"]\n",
+            "sizes = [home_wins, away_wins, ties]\n",
+            "\n",
+            "plt.figure(figsize=(4, 4))\n",
+            "plt.pie(sizes, labels=labels, autopct=\"%1.1f%%\")\n",
+            "\n",
+            "plt.title(\"Match results\")"
+         ]
+      },
+      {
+         "cell_type": "markdown",
+         "metadata": {},
+         "source": [
+            "# Ex2"
+         ]
+      },
+      {
+         "cell_type": "code",
+         "execution_count": null,
+         "metadata": {},
+         "outputs": [],
+         "source": [
+            "df_1 = df.loc[df[\"division\"] == 1].copy()"
+         ]
+      },
+      {
+         "cell_type": "code",
+         "execution_count": null,
+         "metadata": {},
+         "outputs": [],
+         "source": [
+            "scored_goals = (\n",
+            "    df_1.groupby(\"home_team\")[\"home_score\"].sum()\n",
+            "    + df_1.groupby(\"away_team\")[\"away_score\"].sum()\n",
+            ").sort_values(ascending=False)\n",
+            "\n",
+            "top_10_scored = scored_goals[:10]\n",
+            "\n",
+            "print(top_10_scored)"
+         ]
+      },
+      {
+         "cell_type": "code",
+         "execution_count": null,
+         "metadata": {},
+         "outputs": [],
+         "source": [
+            "conceded_goals = (\n",
+            "    df_1.groupby(\"home_team\")[\"away_score\"].sum()\n",
+            "    + df_1.groupby(\"away_team\")[\"home_score\"].sum()\n",
+            ").sort_values(ascending=False)\n",
+            "\n",
+            "top_10_conceded = conceded_goals[:10]\n",
+            "\n",
+            "print(top_10_conceded)"
+         ]
+      },
+      {
+         "cell_type": "code",
+         "execution_count": null,
+         "metadata": {},
+         "outputs": [],
+         "source": [
+            "fig, axs = plt.subplots(1, 2, figsize=(14, 6))\n",
+            "\n",
+            "top_10_scored.plot(kind=\"bar\", color=\"red\", ax=axs[0])\n",
+            "axs[0].set_title(\"Top 10 Teams with Most Scored Goals\")\n",
+            "axs[0].set_xlabel(\"Teams\")\n",
+            "axs[0].set_ylabel(\"Total Scored Goals\")\n",
+            "axs[0].set_xticklabels(top_10_scored.index, rotation=45)\n",
+            "axs[0].grid(axis=\"y\")\n",
+            "\n",
+            "top_10_conceded.plot(kind=\"bar\", color=\"skyblue\", ax=axs[1])\n",
+            "axs[1].set_title(\"Top 10 Teams with Most Conceded Goals\")\n",
+            "axs[1].set_xlabel(\"Teams\")\n",
+            "axs[1].set_ylabel(\"Total Conceded Goals\")\n",
+            "axs[1].set_xticklabels(top_10_conceded.index, rotation=45)\n",
+            "axs[1].grid(axis=\"y\")"
+         ]
+      },
+      {
+         "cell_type": "code",
+         "execution_count": null,
+         "metadata": {},
+         "outputs": [],
+         "source": [
+            "df_1[\"difference_score\"] = df_1[\"home_score\"] - df_1[\"away_score\"]\n",
+            "df_1[\"abs_difference_score\"] = df_1[\"difference_score\"].abs()\n",
+            "df_1.sort_values(\"abs_difference_score\", ascending=False).head(10)[\n",
+            "    [\"home_team\", \"away_team\", \"score\"]\n",
+            "]"
+         ]
+      },
+      {
+         "cell_type": "markdown",
+         "metadata": {},
+         "source": [
+            "# EX3"
+         ]
+      },
+      {
+         "cell_type": "code",
+         "execution_count": null,
+         "metadata": {},
+         "outputs": [],
+         "source": [
+            "df_weekday = df[\"date\"].dt.day_name().value_counts()\n",
+            "df_time = df[\"time\"].value_counts()\n",
+            "\n",
+            "df_weekday = df_weekday.reset_index()\n",
+            "df_weekday.columns = [\"weekday\", \"count\"]\n",
+            "\n",
+            "df_time = df_time.reset_index()\n",
+            "df_time.columns = [\"time\", \"count\"]\n",
+            "\n",
+            "\n",
+            "def round_down_minutes(dt):\n",
+            "    if dt.minute in [0, 29]:\n",
+            "        return dt.replace(minute=0)\n",
+            "    else:\n",
+            "        return dt.replace(minute=30)\n",
+            "\n",
+            "\n",
+            "df_time[\"time\"] = pd.to_datetime(df_time[\"time\"], format=\"%I:%M %p\")\n",
+            "df_time[\"time\"] = df_time[\"time\"].apply(round_down_minutes)\n",
+            "\n",
+            "df_time = df_time.sort_values(by=\"time\")\n",
+            "\n",
+            "fig, axes = plt.subplots(nrows=2, ncols=1, figsize=(10, 10))\n",
+            "\n",
+            "axes[0].bar(df_weekday[\"weekday\"], df_weekday[\"count\"], color=\"blue\")\n",
+            "axes[0].set_title(\"Matches Each Weekday\")\n",
+            "axes[0].set_xlabel(\"Weekday\")\n",
+            "axes[0].set_ylabel(\"Number of matches\")\n",
+            "axes[0].set_xticks(range(len(df_weekday[\"weekday\"])))\n",
+            "axes[0].set_xticklabels(df_weekday[\"weekday\"], rotation=45)\n",
+            "axes[0].grid(axis=\"y\")\n",
+            "\n",
+            "axes[1].bar(df_time[\"time\"].dt.strftime(\"%I:%M %p\"), df_time[\"count\"], color=\"green\")\n",
+            "axes[1].set_title(\"Histogram of Match Time\")\n",
+            "axes[1].set_xlabel(\"Match Time\")\n",
+            "axes[1].set_ylabel(\"Number of matches\")\n",
+            "axes[1].tick_params(axis=\"x\", rotation=45)\n",
+            "axes[1].grid(axis=\"y\")\n",
+            "\n",
+            "plt.subplots_adjust(hspace=0.5)\n",
+            "\n",
+            "plt.show()"
+         ]
+      },
+      {
+         "cell_type": "code",
+         "execution_count": null,
+         "metadata": {},
+         "outputs": [],
+         "source": [
+            "df_weekday_2000, df_time_2000 = extract_season_values(df, \"2000-2001\", \"date\")\n",
+            "df_weekday_2020, df_time_2020 = extract_season_values(df, \"2020-2021\", \"date\")\n",
+            "\n",
+            "fig, axes = plt.subplots(nrows=2, ncols=1, figsize=(10, 10))\n",
+            "\n",
+            "axes[0].bar(df_weekday_2000[\"weekday\"], df_weekday_2000[\"count\"], color=\"blue\")\n",
+            "axes[0].set_title(\"Matches Each Weekday Season 2000-2001\")\n",
+            "axes[0].set_xlabel(\"Weekday\")\n",
+            "axes[0].set_ylabel(\"Number of matches\")\n",
+            "axes[0].set_xticks(range(len(df_weekday_2000[\"weekday\"])))\n",
+            "axes[0].set_xticklabels(df_weekday_2000[\"weekday\"], rotation=45)\n",
+            "axes[0].grid(axis=\"y\")\n",
+            "\n",
+            "axes[1].bar(df_weekday_2020[\"weekday\"], df_weekday_2020[\"count\"], color=\"green\")\n",
+            "axes[1].set_title(\"Matches Each Weekday Season 2020-2021\")\n",
+            "axes[1].set_xlabel(\"Weekday\")\n",
+            "axes[1].set_ylabel(\"Number of matches\")\n",
+            "axes[1].set_xticks(range(len(df_weekday_2020[\"weekday\"])))\n",
+            "axes[1].set_xticklabels(df_weekday_2020[\"weekday\"], rotation=45)\n",
+            "axes[1].grid(axis=\"y\")\n",
+            "\n",
+            "plt.subplots_adjust(hspace=0.5)\n",
+            "\n",
+            "plt.show()"
+         ]
+      },
+      {
+         "cell_type": "markdown",
+         "metadata": {},
+         "source": [
+            "# EX4"
+         ]
+      },
+      {
+         "cell_type": "code",
+         "execution_count": null,
+         "metadata": {},
+         "outputs": [],
+         "source": [
+            "def highlight_wins(val):\n",
+            "    if isinstance(val, str):\n",
+            "        val = int(val.split(\":\")[0]) - int(val.split(\":\")[1])\n",
+            "    if val > 0:\n",
+            "        intensity = min(val / 10, 1)\n",
+            "        return f\"background-color: rgba(0, 255, 0, {intensity})\"\n",
+            "    elif val < 0:\n",
+            "        intensity = min(-val / 10, 1)\n",
+            "        return f\"background-color: rgba(255, 0, 0, {intensity})\"\n",
+            "    elif val == 0:\n",
+            "        intensity = 0.5\n",
+            "        return f\"background-color: rgba(255, 255, 0, {intensity})\"\n",
+            "    elif val == \"\":\n",
+            "        return f\"background-color: rgba(255, 255, 255, 1)\"\n",
+            "    return \"\""
+         ]
+      },
+      {
+         "cell_type": "code",
+         "execution_count": null,
+         "metadata": {},
+         "outputs": [],
+         "source": [
+            "df_2020 = filter_season(df_1, \"2020-2021\")\n",
+            "\n",
+            "cross_table = pd.crosstab(\n",
+            "    df_2020[\"home_team\"], df_2020[\"away_team\"], values=df_2020[\"score\"], aggfunc=\"sum\"\n",
+            ")\n",
+            "\n",
+            "cross_table = cross_table.rename(columns=team_names_3)\n",
+            "\n",
+            "cross_table.index.name = None\n",
+            "cross_table.columns.name = \"Home & Away\"\n",
+            "\n",
+            "cross_table = cross_table.style.applymap(highlight_wins)\n",
+            "\n",
+            "cross_table"
+         ]
+      },
+      {
+         "cell_type": "code",
+         "execution_count": null,
+         "metadata": {},
+         "outputs": [],
+         "source": [
+            "def plot_cross_results_table(season, division):\n",
+            "    df_table = df.loc[(df[\"division\"] == division) & (df[\"season\"] == season)]\n",
+            "\n",
+            "    cross_table = pd.crosstab(\n",
+            "        df_table[\"home_team\"], df_table[\"away_team\"], values=df_table[\"score\"], aggfunc=\"sum\"\n",
+            "    )\n",
+            "\n",
+            "    cross_table = cross_table.rename(columns=team_names_3)\n",
+            "\n",
+            "    cross_table.index.name = None\n",
+            "    cross_table.columns.name = \"Home & Away\"\n",
+            "\n",
+            "    cross_table = cross_table.style.applymap(highlight_wins)\n",
+            "\n",
+            "    return cross_table"
+         ]
+      },
+      {
+         "cell_type": "code",
+         "execution_count": null,
+         "metadata": {},
+         "outputs": [],
+         "source": [
+            "plot_cross_results_table(\"2019-2020\", 1)"
+         ]
+      },
+      {
+         "cell_type": "markdown",
+         "metadata": {},
+         "source": [
+            "# EX5"
+         ]
+      },
+      {
+         "cell_type": "code",
+         "execution_count": null,
+         "metadata": {},
+         "outputs": [],
+         "source": [
+            "def team_confrontations(df, team1, team2):\n",
+            "    df_confrontations = df.loc[\n",
+            "        ((df[\"home_team\"] == team1) | (df[\"away_team\"] == team1))\n",
+            "        & ((df[\"home_team\"] == team2) | (df[\"away_team\"] == team2))\n",
+            "    ]\n",
+            "\n",
+            "    return df_confrontations"
+         ]
+      },
+      {
+         "cell_type": "code",
+         "execution_count": null,
+         "metadata": {},
+         "outputs": [],
+         "source": [
+            "df_bm = team_confrontations(df, \"Barcelona\", \"Real Madrid\")\n",
+            "bcn_wins = count_team_wins(df_bm, \"Barcelona\")\n",
+            "mad_wins = count_team_wins(df_bm, \"Real Madrid\")\n",
+            "ties = df_bm[\"tie\"].sum()\n",
+            "print(\n",
+            "    f\"Barcelona has won {bcn_wins} games, while Real Madrid has won {mad_wins} games. There has been {ties} ties.\"\n",
+            ")"
+         ]
+      },
+      {
+         "cell_type": "code",
+         "execution_count": null,
+         "metadata": {},
+         "outputs": [],
+         "source": [
+            "bcn_goals = count_team_goals(df_bm, \"Barcelona\")\n",
+            "mad_goals = count_team_goals(df_bm, \"Real Madrid\")\n",
+            "\n",
+            "print(\n",
+            "    f\"Barcelona has scored {bcn_goals} goals, while Real Madrid has scored {mad_goals} goals\"\n",
+            ")"
+         ]
+      },
+      {
+         "cell_type": "code",
+         "execution_count": null,
+         "metadata": {},
+         "outputs": [],
+         "source": [
+            "def plot_direct_confrontations_stats(df: DataFrame, team1: str, team2: str):\n",
+            "    \"\"\"\n",
+            "    Plot the statistics of direct confrontations between two teams.\n",
+            "\n",
+            "    :param df: The DataFrame containing match data.\n",
+            "    :type df: pd.DataFrame\n",
+            "    :param team1: The name of the first team.\n",
+            "    :type team1: str\n",
+            "    :param team2: The name of the second team.\n",
+            "    :type team2: str\n",
+            "    \"\"\"\n",
+            "    if team1 not in team_names_3:\n",
+            "        raise ValueError(f\"Team {team1} not found in the team names dictionary.\")\n",
+            "    if team2 not in team_names_3:\n",
+            "        raise ValueError(f\"Team {team2} not found in the team names dictionary.\")\n",
+            "\n",
+            "    df_confrontations = team_confrontations(df, team1, team2)\n",
+            "    team1_wins = count_team_wins(df_confrontations, team1)\n",
+            "    team2_wins = count_team_wins(df_confrontations, team2)\n",
+            "    ties = df_confrontations[\"tie\"].sum()\n",
+            "\n",
+            "    labels = [f\"{team1} Wins\", f\"{team2} Wins\", \"Ties\"]\n",
+            "    sizes = [team1_wins, team2_wins, ties]\n",
+            "\n",
+            "    plt.figure(figsize=(5, 5))\n",
+            "    plt.pie(sizes, labels=labels, autopct=\"%1.1f%%\")\n",
+            "\n",
+            "    plt.title(\"Match results\")\n",
+            "    plt.show()"
+         ]
+      },
+      {
+         "cell_type": "code",
+         "execution_count": null,
+         "metadata": {},
+         "outputs": [],
+         "source": [
+            "plot_direct_confrontations_stats(df, \"Real Betis\", \"Sevilla FC\")\n",
+            "plot_direct_confrontations_stats(df, \"Barcelona\", \"Athletic\")"
+         ]
+      },
+      {
+         "cell_type": "markdown",
+         "metadata": {},
+         "source": [
+            "# EX6"
+         ]
+      },
+      {
+         "cell_type": "code",
+         "execution_count": null,
+         "metadata": {},
+         "outputs": [],
+         "source": [
+            "df['home_not_lose'] = df['home_win'] | df['tie']\n",
+            "df['away_not_lose'] = df['away_win'] | df['tie']\n",
+            "\n",
+            "home_results = df[['date', 'home_team', 'home_not_lose']].rename(columns={'home_team': 'team', 'home_not_lose': 'not_lose'})\n",
+            "away_results = df[['date', 'away_team', 'away_not_lose']].rename(columns={'away_team': 'team', 'away_not_lose': 'not_lose'})\n",
+            "results = pd.concat([home_results, away_results]).sort_values(by=['team', 'date']).reset_index(drop=True)\n",
+            "\n",
+            "def unbeaten_streaks(results):\n",
+            "    streaks = [] \n",
+            "    current_streak = 0\n",
+            "    start_index = None\n",
+            "    \n",
+            "    for i, not_lose in enumerate(results):\n",
+            "        if not_lose == 1:\n",
+            "            if current_streak == 0:\n",
+            "                start_index = i\n",
+            "            current_streak += 1\n",
+            "        else:\n",
+            "            if current_streak > 0:\n",
+            "                streaks.append((start_index, i - 1, current_streak))\n",
+            "            current_streak = 0\n",
+            "\n",
+            "    if current_streak > 0:\n",
+            "        streaks.append((start_index, len(results) - 1, current_streak))\n",
+            "    return streaks\n",
+            "\n",
+            "team_dates = results.groupby('team')['date'].apply(list).to_dict()\n",
+            "\n",
+            "def find_date(team, index):\n",
+            "    if team in team_dates and index < len(team_dates[team]):\n",
+            "        return team_dates[team][index]\n",
+            "    return None\n",
+            "\n",
+            "streaks = results.groupby('team')['not_lose'].apply(unbeaten_streaks).reset_index().explode('not_lose')\n",
+            "streaks['start'] = streaks.apply(lambda row: find_date(row['team'], row['not_lose'][0]) if len(row['not_lose']) > 0 else None, axis=1)\n",
+            "streaks['end'] = streaks.apply(lambda row: find_date(row['team'], row['not_lose'][0]) if len(row['not_lose']) > 0 else None, axis=1)\n",
+            "streaks['duration'] = streaks['not_lose'].apply(lambda x: x[2])\n",
+            "streaks.drop('not_lose', axis=1, inplace=True)\n",
+            "streaks\n"
+         ]
+      },
+      {
+         "cell_type": "code",
+         "execution_count": null,
+         "metadata": {},
+         "outputs": [],
+         "source": [
+            "\n",
+            "top_streaks = streaks.nlargest(10, 'duration')\n",
+            "top_streaks['team'] = top_streaks.groupby('team').cumcount().astype(str).radd(top_streaks['team'] + ' ')\n",
+            "\n",
+            "plt.figure(figsize=(10, 6))\n",
+            "bars = plt.barh(top_streaks['team'], top_streaks['duration'], color='skyblue')\n",
+            "\n",
+            "for bar, start, end in zip(bars, top_streaks['start'], top_streaks['end']):\n",
+            "    plt.text(\n",
+            "        bar.get_width() / 2,\n",
+            "        bar.get_y() + bar.get_height() / 2,\n",
+            "        f\"{top_streaks['team'].iloc[bars.index(bar)]}\\n{start.date()} - {end.date()}\",\n",
+            "        va='center', \n",
+            "        ha='center', \n",
+            "        fontsize=10,\n",
+            "        color='black' \n",
+            "    )\n",
+            "\n",
+            "plt.xlabel('Durada (Dies)')\n",
+            "plt.title('Top 10 Longest Undefeated Streaks')\n",
+            "plt.grid(axis='x', linestyle='--', alpha=0.7)\n",
+            "\n",
+            "plt.tight_layout()\n",
+            "plt.show()\n",
+            "\n",
+            "\n",
+            "\n"
+         ]
+      },
+      {
+         "cell_type": "markdown",
+         "metadata": {},
+         "source": [
+            "## EX 7"
+         ]
+      },
+      {
+         "cell_type": "code",
+         "execution_count": null,
+         "metadata": {},
+         "outputs": [],
+         "source": [
+            "def calculate_team_results(df: pd.DataFrame) -> pd.DataFrame:\n",
+            "    \"\"\"\n",
+            "    Creates a DataFrame from a historic table of results to a final standings of each season and division.\n",
+            "    It is ordered by points per season. In case two teams have same number of points, is ordered by GD (de-\n",
+            "    scending), and then by GF (also descending).\n",
+            "\n",
+            "    :param df: DataFrame containing match data for all teams.\n",
+            "    :return: DataFrame with results for each team and season.\n",
+            "    \"\"\"\n",
+            "\n",
+            "    df_results = (\n",
+            "        pd.concat(\n",
+            "            [\n",
+            "                df.groupby([\"division\", \"season\", \"home_team\"])\n",
+            "                .agg(\n",
+            "                    GF=(\"home_score\", \"sum\"),\n",
+            "                    GA=(\"away_score\", \"sum\"),\n",
+            "                    W=(\"home_win\", \"sum\"),\n",
+            "                    L=(\"away_win\", \"sum\"),\n",
+            "                    T=(\"tie\", \"sum\"),\n",
+            "                )\n",
+            "                .reset_index()\n",
+            "                .rename(columns={\"home_team\": \"team\"}),\n",
+            "                df.groupby([\"division\", \"season\", \"away_team\"])\n",
+            "                .agg(\n",
+            "                    GF=(\"away_score\", \"sum\"),\n",
+            "                    GA=(\"home_score\", \"sum\"),\n",
+            "                    W=(\"away_win\", \"sum\"),\n",
+            "                    L=(\"home_win\", \"sum\"),\n",
+            "                    T=(\"tie\", \"sum\"),\n",
+            "                )\n",
+            "                .reset_index()\n",
+            "                .rename(columns={\"away_team\": \"team\"}),\n",
+            "            ]\n",
+            "        )\n",
+            "        .groupby([\"division\", \"season\", \"team\"])\n",
+            "        .sum()\n",
+            "        .reset_index()\n",
+            "    )\n",
+            "\n",
+            "    df_results[\"GD\"] = df_results[\"GF\"] - df_results[\"GA\"]\n",
+            "    df_results[\"points\"] = df_results[\"W\"] * 3 + df_results[\"T\"]\n",
+            "\n",
+            "    df_results = df_results.sort_values(\n",
+            "        by=[\"division\", \"season\", \"points\", \"GD\", \"GF\"],\n",
+            "        ascending=[True, False, False, False, False],\n",
+            "    ).reset_index(drop=True)\n",
+            "\n",
+            "    df_results[\"rank\"] = (\n",
+            "        df_results.groupby([\"season\", \"division\"])[\"points\"]\n",
+            "        .rank(\"first\", ascending=False)\n",
+            "        .astype(int)\n",
+            "    )\n",
+            "\n",
+            "    df_results = df_results[\n",
+            "        [\n",
+            "            \"season\",\n",
+            "            \"division\",\n",
+            "            \"rank\",\n",
+            "            \"team\",\n",
+            "            \"GF\",\n",
+            "            \"GA\",\n",
+            "            \"GD\",\n",
+            "            \"W\",\n",
+            "            \"L\",\n",
+            "            \"T\",\n",
+            "            \"points\",\n",
+            "        ]\n",
+            "    ]\n",
+            "    return df_results\n",
+            "\n",
+            "\n",
+            "df_results = calculate_team_results(df)\n",
+            "# df_results.to_excel(\"../reports/SeasonStandings.xlsx\", index=False) Descomentar si es vol generar\n",
+            "df_results"
+         ]
+      },
+      {
+         "cell_type": "markdown",
+         "metadata": {},
+         "source": [
+            "## EX 8"
+         ]
+      },
+      {
+         "cell_type": "code",
+         "execution_count": null,
+         "metadata": {},
+         "outputs": [],
+         "source": [
+            "# PODER ES POT FER D\"ALGUNA FORMA QUE NO S\"HAGI DE FER CAP MERGE\n",
+            "division_1_season_counts = (\n",
+            "    df_results[df_results[\"division\"] == 1]\n",
+            "    .groupby(\"season\")\n",
+            "    .size()\n",
+            "    .reset_index(name=\"count\")\n",
+            ")\n",
+            "\n",
+            "df_results = pd.merge(df_results, division_1_season_counts, on=\"season\", how=\"left\")\n",
+            "\n",
+            "df_results[\"extended rank\"] = df_results[\"rank\"]\n",
+            "df_results.loc[df_results[\"division\"] == 2, \"extended rank\"] += df_results[\"count\"]\n",
+            "\n",
+            "df_results"
+         ]
+      },
+      {
+         "cell_type": "markdown",
+         "metadata": {},
+         "source": [
+            "ES POT MILLORAR I FER-LA MÉS MACA:\n",
+            "\n",
+            "Fer les linies mes fines per q s\"entengui millor\n",
+            "\n",
+            "Separar la llegenda per info extra: 2a divisio, guerra civil\n",
+            "\n",
+            "Eliminar linia 2a divisio durant guerra civil\n",
+            "\n",
+            "Afegir docstrings"
+         ]
+      },
+      {
+         "cell_type": "code",
+         "execution_count": null,
+         "metadata": {},
+         "outputs": [],
+         "source": [
+            "def standard_plot_config_teams_rank(ax, seasons):\n",
+            "    ax.plot(\n",
+            "        division_1_season_counts[\"season\"],\n",
+            "        division_1_season_counts[\"count\"],\n",
+            "        label=\"2nd division\",\n",
+            "        linestyle=\"dashed\",\n",
+            "    )\n",
+            "\n",
+            "    ax.set_ylim(0, 40)\n",
+            "    ax.set_xlim(\"1928-1929\", \"2019-2020\")\n",
+            "\n",
+            "    ax.vlines(\n",
+            "        [\"1935-1936\", \"1939-1940\"],\n",
+            "        ymin=ax.get_ylim()[0],\n",
+            "        ymax=ax.get_ylim()[1],\n",
+            "        colors=[\"black\", \"black\"],\n",
+            "        linestyles=\"dashed\",\n",
+            "        linewidth=1,\n",
+            "    )\n",
+            "\n",
+            "    ax.set_xlabel(\"Season\", fontsize=10)\n",
+            "    ax.set_ylabel(\"Extended Rank\", fontsize=10)\n",
+            "    ax.set_title(\"Ranking Evolution Over Seasons\", fontsize=12)\n",
+            "\n",
+            "    ax.set_xticks(range(0, len(seasons), 5))\n",
+            "    ax.tick_params(axis=\"x\", rotation=45, labelsize=8)\n",
+            "    ax.set_yticks(range(1, 41, 4))\n",
+            "\n",
+            "    ax.invert_yaxis()\n",
+            "\n",
+            "    vline1 = Line2D(\n",
+            "        [0], [0], color=\"black\", linestyle=\"dashed\", label=\"Civil War Interruption\"\n",
+            "    )\n",
+            "\n",
+            "    ax.legend(\n",
+            "        loc=\"center left\", bbox_to_anchor=(1, 0.5), handles=ax.get_lines() + [vline1]\n",
+            "    )\n",
+            "\n",
+            "    ax.grid(True)"
+         ]
+      },
+      {
+         "cell_type": "code",
+         "execution_count": null,
+         "metadata": {},
+         "outputs": [],
+         "source": [
+            "seasons = [f\"{year}-{year+1}\" for year in range(1928, 2021)]\n",
+            "\n",
+            "villarreal_data = df_results[df_results[\"team\"] == \"Villarreal\"][\n",
+            "    [\"season\", \"division\", \"extended rank\"]\n",
+            "]\n",
+            "\n",
+            "# Reindex the DataFrame to include all seasons, filling missing values with NaN\n",
+            "villarreal_data = villarreal_data.set_index(\"season\").reindex(seasons).reset_index()\n",
+            "villarreal_data.rename(columns={\"index\": \"season\"}, inplace=True)\n",
+            "\n",
+            "fig, ax = plt.subplots(figsize=(10, 6))\n",
+            "\n",
+            "ax.plot(villarreal_data[\"season\"], villarreal_data[\"extended rank\"], marker='.', color='blue', label=\"Villarreal\")\n",
+            "standard_plot_config_teams_rank(ax, seasons)\n",
+            "ax.set_xlim(\"1970-1971\", \"2019-2020\")\n",
+            "ax.legend(loc=\"center left\", bbox_to_anchor=(1, 0.5))\n",
+            "\n",
+            "\n",
+            "\n",
+            "plt.show()"
+         ]
+      },
+      {
+         "cell_type": "code",
+         "execution_count": null,
+         "metadata": {},
+         "outputs": [],
+         "source": [
+            "def plot_ranking_evolution(df, *teams):\n",
+            "    team_data = df_results[df_results[\"team\"].isin(teams)][\n",
+            "        [\"team\", \"season\", \"extended rank\"]\n",
+            "    ]\n",
+            "    _, ax = plt.subplots(figsize=(10, 6))\n",
+            "\n",
+            "    for team in teams:\n",
+            "        team_df = (\n",
+            "            team_data[team_data[\"team\"] == team]\n",
+            "            .set_index(\"season\")\n",
+            "            .reindex(seasons)\n",
+            "            .reset_index()\n",
+            "        )\n",
+            "        ax.plot(team_df[\"season\"], team_df[\"extended rank\"], label=team, linewidth=1)\n",
+            "        ax.plot(team_df[\"season\"], team_df[\"extended rank\"], marker='.', markersize=3)\n",
+            "\n",
+            "    standard_plot_config_teams_rank(ax, seasons)\n",
+            "\n",
+            "    return plt\n",
+            "\n",
+            "\n",
+            "actual_1st_teams = df_1.loc[df_1[\"season\"] == \"2021-2022\"][\"home_team\"].unique()\n",
+            "\n",
+            "plot_ranking_evolution(df_results, *actual_1st_teams).show()"
+         ]
+      },
+      {
+         "cell_type": "code",
+         "execution_count": null,
+         "metadata": {},
+         "outputs": [],
+         "source": [
+            "plot_ranking_evolution(df_results, \"Barcelona\", \"Real Madrid\", \"Atlético Madrid\").show()"
+         ]
+      },
+      {
+         "cell_type": "markdown",
+         "metadata": {},
+         "source": [
+            "## EX 9"
+         ]
+      },
+      {
+         "cell_type": "code",
+         "execution_count": null,
+         "metadata": {},
+         "outputs": [],
+         "source": [
+            "unique_teams = df_results[\"team\"].unique()\n",
+            "\n",
+            "team_data = df_results.loc[df_results[\"team\"].isin(unique_teams)][\n",
+            "        [\"team\", \"season\", \"division\", \"extended rank\"]\n",
+            "    ].sort_values(\"season\")\n",
+            "\n",
+            "team_data[\"ascending/descending\"] = (\n",
+            "        team_data.groupby(\"team\")[\"division\"]\n",
+            "        .transform(lambda x: (x != x.shift()).cumsum())\n",
+            "    )\n",
+            "elevators_by_team = team_data.groupby(\"team\")[\"ascending/descending\"].max().sort_values(ascending=False)\n",
+            "\n",
+            "top_5_elev_teams = elevators_by_team.head(5).index.tolist()\n",
+            "\n",
+            "plot_ranking_evolution(df, *top_5_elev_teams).show()"
+         ]
+      },
+      {
+         "cell_type": "markdown",
+         "metadata": {},
+         "source": [
+            "## EX 10"
+         ]
+      },
+      {
+         "cell_type": "code",
+         "execution_count": null,
+         "metadata": {},
+         "outputs": [],
+         "source": [
+            "def get_last_5_results(df, team, season):\n",
+            "    df_team_season = df[(df[\"home_team\"] == team) | (df[\"away_team\"] == team)]\n",
+            "    df_team_season = df_team_season[df_team_season[\"season\"] == season]\n",
+            "\n",
+            "    df_team_season[\"Result\"] = np.where(\n",
+            "        (df_team_season[\"home_team\"] == team) & (df_team_season[\"home_win\"] == 1)\n",
+            "        | (df_team_season[\"away_team\"] == team) & (df_team_season[\"away_win\"] == 1),\n",
+            "        \"W\",\n",
+            "        np.where(\n",
+            "            (df_team_season[\"home_team\"] == team) & (df_team_season[\"home_win\"] == 0)\n",
+            "            | (df_team_season[\"away_team\"] == team) & (df_team_season[\"away_win\"] == 0),\n",
+            "            \"L\",\n",
+            "            \"T\",\n",
+            "        ),\n",
+            "    )\n",
+            "\n",
+            "    last_5_results = (\n",
+            "        df_team_season.sort_values(\"date\", ascending=False)[\"Result\"].head(5).tolist()\n",
+            "    )\n",
+            "    return f\"{last_5_results}\"\n",
+            "\n",
+            "\n",
+            "df_results_extended = df_results.copy()\n",
+            "df_results_extended[\"last5\"] = df_results_extended.apply(\n",
+            "    lambda row: get_last_5_results(df, row[\"team\"], row[\"season\"]), axis=1\n",
+            ")\n",
+            "df_results_extended"
+         ]
+      },
+      {
+         "cell_type": "markdown",
+         "metadata": {},
+         "source": [
+            "Aquest es un càlcul que podem paral·litzar. Com hem vist a Parallel Programming, com que tenim un loop on el resultat de la funció és independent de cada iteracció, en aquest cas es beneficios aplicar-ho.\n",
+            "En python tenim ProcessPoolExecutor.\n",
+            "\n",
+            "D'aquesta forma el codi s'executa quasi 4 cops més ràpid."
+         ]
+      },
+      {
+         "cell_type": "code",
+         "execution_count": null,
+         "metadata": {},
+         "outputs": [],
+         "source": [
+            "from concurrent.futures import ProcessPoolExecutor\n",
+            "\n",
+            "df_results_extended = df_results.copy()\n",
+            "\n",
+            "\n",
+            "def get_last_5_results_for_row(row):\n",
+            "    return get_last_5_results(df, row[\"team\"], row[\"season\"])\n",
+            "\n",
+            "\n",
+            "with ProcessPoolExecutor(\n",
+            "    max_workers=8\n",
+            ") as executor:  # 8 és número òptim per al meu ordinador\n",
+            "    df_results_extended[\"last5\"] = list(\n",
+            "        executor.map(\n",
+            "            get_last_5_results_for_row,\n",
+            "            [row for _, row in df_results_extended.iterrows()],\n",
+            "        )\n",
+            "    )\n",
+            "df_results_extended"
+         ]
+      }
+   ],
+   "metadata": {
+      "kernelspec": {
+         "display_name": ".venv",
+         "language": "python",
+         "name": "python3"
+      },
+      "language_info": {
+         "codemirror_mode": {
+            "name": "ipython",
+            "version": 3
+         },
+         "file_extension": ".py",
+         "mimetype": "text/x-python",
+         "name": "python",
+         "nbconvert_exporter": "python",
+         "pygments_lexer": "ipython3",
+         "version": "3.7.9"
+      }
    },
-   "file_extension": ".py",
-   "mimetype": "text/x-python",
-   "name": "python",
-   "nbconvert_exporter": "python",
-   "pygments_lexer": "ipython3",
-<<<<<<< HEAD
-   "version": "3.12.3"
-=======
-   "version": "3.7.9"
->>>>>>> b599a94c
-  }
- },
- "nbformat": 4,
- "nbformat_minor": 2
+   "nbformat": 4,
+   "nbformat_minor": 2
 }